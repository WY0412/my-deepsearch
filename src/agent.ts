--- conflicted
+++ resolved
@@ -796,39 +796,6 @@
 
       if (teamSize > 1) {
         const subproblems = await researchPlan(question, teamSize, soundBites, context, SchemaGen);
-<<<<<<< HEAD
-        // parallel call getResponse for each subproblem with exact same parameters from the current step, but their teamSize is 1
-        const subproblemResponses = await Promise.all(subproblems.map(subproblem => getResponse(subproblem,
-          tokenBudget,
-          maxBadAttempts,
-          context,
-          messages,
-          numReturnedURLs,
-          noDirectAnswer,
-          boostHostnames,
-          badHostnames,
-          onlyHostnames,
-          maxRef,
-          minRelScore, languageCode, searchLanguageCode, searchProvider, withImages, 1)));
-        // convert current step to AnswerAction
-        thisStep = {
-          action: 'answer',
-          think: thisStep.think,
-          answer: subproblemResponses.map(r => (r.result as AnswerAction).answer).join('\n\n'),
-          mdAnswer: subproblemResponses.map(r => (r.result as AnswerAction).mdAnswer).join('\n\n'),
-          references: subproblemResponses.map(r => (r.result as AnswerAction).references).flat(),
-          imageReferences: subproblemResponses.map(r => (r.result as AnswerAction).imageReferences).flat(),
-          isFinal: true,
-          isAggregated: true
-        } as AnswerAction;
-
-        // aggregate urls
-        visitedURLs.push(...subproblemResponses.map(r => r.readURLs).flat());
-        weightedURLs = subproblemResponses.map(r => r.allURLs.map(url => ({ url, title: '' } as BoostedSearchSnippet))).flat();
-
-        // break the loop, jump directly final boxing
-        break;
-=======
         if (subproblems.length > 1) {
 
           // parallel call getResponse for each subproblem with exact same parameters from the current step, but their teamSize is 1
@@ -851,6 +818,7 @@
             answer: subproblemResponses.map(r => (r.result as AnswerAction).answer).join('\n\n'),
             mdAnswer: subproblemResponses.map(r => (r.result as AnswerAction).mdAnswer).join('\n\n'),
             references: subproblemResponses.map(r => (r.result as AnswerAction).references).flat(),
+            imageReferences: subproblemResponses.map(r => (r.result as AnswerAction).imageReferences).flat(),
             isFinal: true,
             isAggregated: true
           } as AnswerAction;
@@ -859,8 +827,6 @@
           // aggregate urls
           visitedURLs.push(...subproblemResponses.map(r => r.readURLs).flat());
           weightedURLs = subproblemResponses.map(r => r.allURLs.map(url => ({ url, title: '' } as BoostedSearchSnippet))).flat();
-
-          // TODO aggregate images @shazhou2015
 
           // break the loop, jump directly final boxing
           break;
@@ -868,7 +834,6 @@
           // if there is only one subproblem, then we skip the recurrsion
           gaps.push(subproblems[0]);
         }
->>>>>>> a664e4d8
       }
 
       // rewrite queries with initial soundbites
